-- This module implements the socket level functionality needed for an HTTP 1 connection

local cqueues = require "cqueues"
local monotime = cqueues.monotime
local ca = require "cqueues.auxlib"
local cc = require "cqueues.condition"
local ce = require "cqueues.errno"
local connection_common = require "http.connection_common"
local onerror = connection_common.onerror
local h1_stream = require "http.h1_stream"
local new_fifo = require "fifo"

local connection_methods = {}
for k,v in pairs(connection_common.methods) do
	connection_methods[k] = v
end
local connection_mt = {
	__name = "http.h1_connection";
	__index = connection_methods;
}

function connection_mt:__tostring()
	return string.format("http.h1_connection{type=%q;version=%.1f}",
		self.type, self.version)
end

local function new_from_common(self, version)
	assert(version == 1 or version == 1.1, "unsupported version")
	self.version = version

	-- for server: streams waiting to go out
	-- for client: streams waiting for a response
	self.pipeline = new_fifo()
	-- pipeline condition is stored in stream itself

	-- for server: held while request being read
	-- for client: held while writing request
	-- self.req_locked = nil
	-- signaled when unlocked
	self.req_cond = cc.new()

<<<<<<< HEAD
	return setmetatable(self, connection_mt)
end

local function new_connection(socket, conn_type, version)
	local self = connection_common.new(socket, conn_type)
	return new_from_common(self, version)
=======
		-- A function that will be called if the connection becomes idle
		onidle_ = nil;
	}, connection_mt)
	socket:setvbuf("full", math.huge) -- 'infinite' buffering; no write locks needed
	socket:setmode("b", "bf")
	socket:onerror(onerror)
	return self
>>>>>>> 95b6ec8d
end

function connection_methods:clearerr(...)
	if self.socket == nil then
		return nil
	end
	return self.socket:clearerr(...)
end

function connection_methods:error(...)
	if self.socket == nil then
		return nil
	end
	return self.socket:error(...)
end

function connection_methods:take_socket()
	local s = self.socket
	if s == nil then
		-- already taken
		return nil
	end
	self.socket = nil
	-- Shutdown *after* taking away socket so shutdown handlers can't effect the socket
	self:shutdown()
	-- Reset socket to some defaults
	s:onerror(nil)
	return s
end

function connection_methods:shutdown(dir)
	if dir == nil or dir:match("w") then
		while self.pipeline:length() > 0 do
			local stream = self.pipeline:peek()
			stream:shutdown()
		end
	end
	if self.socket then
		return ca.fileresult(self.socket:shutdown(dir))
	else
		return true
	end
end

function connection_methods:new_stream()
	assert(self.type == "client")
	if self.socket == nil or self.socket:eof("w") then
		return nil
	end
	local stream = h1_stream.new(self)
	return stream
end

-- this function *should never throw*
function connection_methods:get_next_incoming_stream(timeout)
	assert(self.type == "server")
	-- Make sure we don't try and read before the previous request has been fully read
	if self.req_locked then
		local deadline = timeout and monotime()+timeout
		assert(cqueues.running(), "cannot wait for condition if not within a cqueues coroutine")
		if cqueues.poll(self.req_cond, timeout) == timeout then
			return nil, ce.strerror(ce.ETIMEDOUT), ce.ETIMEDOUT
		end
		timeout = deadline and deadline-monotime()
		assert(self.req_locked == nil)
	end
	if self.socket == nil then
		return nil
	end
	-- Wait for at least one byte
	local ok, err, errno = self.socket:fill(1, 0)
	if not ok then
		if errno == ce.ETIMEDOUT then
			local deadline = timeout and monotime()+timeout
			if cqueues.poll(self.socket, timeout) ~= timeout then
				return self:get_next_incoming_stream(deadline and deadline-monotime())
			end
		end
		return nil, err, errno
	end
	local stream = h1_stream.new(self)
	self.pipeline:push(stream)
	self.req_locked = stream
	return stream
end

function connection_methods:read_request_line(timeout)
	local deadline = timeout and (monotime()+timeout)
	local preline
	local line, err, errno = self.socket:xread("*L", timeout)
	if line == "\r\n" then
		-- RFC 7230 3.5: a server that is expecting to receive and parse a request-line
		-- SHOULD ignore at least one empty line (CRLF) received prior to the request-line.
		preline = line
		line, err, errno = self.socket:xread("*L", deadline and (deadline-monotime()))
	end
	if line == nil then
		if preline then
			local ok, errno2 = self.socket:unget(preline)
			if not ok then
				return nil, onerror(self.socket, "unget", errno2)
			end
		end
		return nil, err, errno
	end
	local method, path, httpversion = line:match("^(%w+) (%S+) HTTP/(1%.[01])\r\n$")
	if not method then
		self.socket:seterror("r", ce.EILSEQ)
		local ok, errno2 = self.socket:unget(line)
		if not ok then
			return nil, onerror(self.socket, "unget", errno2)
		end
		if preline then
			ok, errno2 = self.socket:unget(preline)
			if not ok then
				return nil, onerror(self.socket, "unget", errno2)
			end
		end
		return nil, onerror(self.socket, "read_request_line", ce.EILSEQ)
	end
	httpversion = httpversion == "1.0" and 1.0 or 1.1 -- Avoid tonumber() due to locale issues
	return method, path, httpversion
end

function connection_methods:read_status_line(timeout)
	local line, err, errno = self.socket:xread("*L", timeout)
	if line == nil then
		return nil, err, errno
	end
	local httpversion, status_code, reason_phrase = line:match("^HTTP/(1%.[01]) (%d%d%d) (.*)\r\n$")
	if not httpversion then
		self.socket:seterror("r", ce.EILSEQ)
		local ok, errno2 = self.socket:unget(line)
		if not ok then
			return nil, onerror(self.socket, "unget", errno2)
		end
		return nil, onerror(self.socket, "read_status_line", ce.EILSEQ)
	end
	httpversion = httpversion == "1.0" and 1.0 or 1.1 -- Avoid tonumber() due to locale issues
	return httpversion, status_code, reason_phrase
end

function connection_methods:read_header(timeout)
	local line, err, errno = self.socket:xread("*h", timeout)
	if line == nil then
		-- Note: the *h read returns *just* nil when data is a non-mime compliant header
		if err == nil then
			local pending_bytes = self.socket:pending()
			-- check if we're at end of headers
			if pending_bytes >= 2 then
				local peek = assert(self.socket:xread(2, "b", 0))
				local ok, errno2 = self.socket:unget(peek)
				if not ok then
					return nil, onerror(self.socket, "unget", errno2)
				end
				if peek == "\r\n" then
					return nil
				end
			end
			if pending_bytes > 0 then
				self.socket:seterror("r", ce.EILSEQ)
				return nil, onerror(self.socket, "read_header", ce.EILSEQ)
			end
		end
		return nil, err, errno
	end
	-- header fields can have optional surrounding whitespace
	--[[ RFC 7230 3.2.4: No whitespace is allowed between the header field-name
	and colon. In the past, differences in the handling of such whitespace have
	led to security vulnerabilities in request routing and response handling.
	A server MUST reject any received request message that contains whitespace
	between a header field-name and colon with a response code of
	400 (Bad Request). A proxy MUST remove any such whitespace from a response
	message before forwarding the message downstream.]]
	local key, val = line:match("^([^%s:]+):[ \t]*(.-)[ \t]*$")
	if not key then
		self.socket:seterror("r", ce.EILSEQ)
		local ok, errno2 = self.socket:unget(line)
		if not ok then
			return nil, onerror(self.socket, "unget", errno2)
		end
		return nil, onerror(self.socket, "read_header", ce.EILSEQ)
	end
	return key, val
end

function connection_methods:read_headers_done(timeout)
	local crlf, err, errno = self.socket:xread(2, timeout)
	if crlf == "\r\n" then
		return true
	elseif crlf ~= nil or (err == nil and self.socket:pending() > 0) then
		self.socket:seterror("r", ce.EILSEQ)
		if crlf then
			local ok, errno2 = self.socket:unget(crlf)
			if not ok then
				return nil, onerror(self.socket, "unget", errno2)
			end
		end
		return nil, onerror(self.socket, "read_headers_done", ce.EILSEQ)
	else
		return nil, err, errno
	end
end

-- pass a negative length for *up to* that number of bytes
function connection_methods:read_body_by_length(len, timeout)
	assert(type(len) == "number")
	return self.socket:xread(len, timeout)
end

function connection_methods:read_body_till_close(timeout)
	return self.socket:xread("*a", timeout)
end

function connection_methods:read_body_chunk(timeout)
	local deadline = timeout and (monotime()+timeout)
	local chunk_header, err, errno = self.socket:xread("*L", timeout)
	if chunk_header == nil then
		return nil, err, errno
	end
	local chunk_size, chunk_ext = chunk_header:match("^(%x+) *(.-)\r\n")
	if chunk_size == nil then
		self.socket:seterror("r", ce.EILSEQ)
		local unget_ok1, unget_errno1 = self.socket:unget(chunk_header)
		if not unget_ok1 then
			return nil, onerror(self.socket, "unget", unget_errno1)
		end
		return nil, onerror(self.socket, "read_body_chunk", ce.EILSEQ)
	elseif #chunk_size > 8 then
		self.socket:seterror("r", ce.E2BIG)
		return nil, onerror(self.socket, "read_body_chunk", ce.E2BIG)
	end
	chunk_size = tonumber(chunk_size, 16)
	if chunk_ext == "" then
		chunk_ext = nil
	end
	if chunk_size == 0 then
		-- you MUST read trailers after this!
		return false, chunk_ext
	else
		local ok, err2, errno2 = self.socket:fill(chunk_size+2, 0)
		if not ok then
			local unget_ok1, unget_errno1 = self.socket:unget(chunk_header)
			if not unget_ok1 then
				return nil, onerror(self.socket, "unget", unget_errno1)
			end
			if errno2 == ce.ETIMEDOUT then
				timeout = deadline and deadline-monotime()
				if cqueues.poll(self.socket, timeout) ~= timeout then
					-- retry
					return self:read_body_chunk(deadline and deadline-monotime())
				end
			elseif err2 == nil then
				self.socket:seterror("r", ce.EILSEQ)
				return nil, onerror(self.socket, "read_body_chunk", ce.EILSEQ)
			end
			return nil, err2, errno2
		end
		-- if `fill` succeeded these shouldn't be able to fail
		local chunk_data = assert(self.socket:xread(chunk_size, "b", 0))
		local crlf = assert(self.socket:xread(2, "b", 0))
		if crlf ~= "\r\n" then
			self.socket:seterror("r", ce.EILSEQ)
			local unget_ok3, unget_errno3 = self.socket:unget(crlf)
			if not unget_ok3 then
				return nil, onerror(self.socket, "unget", unget_errno3)
			end
			local unget_ok2, unget_errno2 = self.socket:unget(chunk_data)
			if not unget_ok2 then
				return nil, onerror(self.socket, "unget", unget_errno2)
			end
			local unget_ok1, unget_errno1 = self.socket:unget(chunk_header)
			if not unget_ok1 then
				return nil, onerror(self.socket, "unget", unget_errno1)
			end
			return nil, onerror(self.socket, "read_body_chunk", ce.EILSEQ)
		end
		-- Success!
		return chunk_data, chunk_ext
	end
end

function connection_methods:write_request_line(method, path, httpversion, timeout)
	assert(method:match("^[^ \r\n]+$"))
	assert(path:match("^[^ \r\n]+$"))
	assert(httpversion == 1.0 or httpversion == 1.1)
	local line = string.format("%s %s HTTP/%1.1f\r\n", method, path, httpversion)
	local ok, err, errno = self.socket:xwrite(line, "f", timeout)
	if not ok then
		return nil, err, errno
	end
	return true
end

function connection_methods:write_status_line(httpversion, status_code, reason_phrase, timeout)
	assert(httpversion == 1.0 or httpversion == 1.1)
	assert(status_code:match("^[1-9]%d%d$"), "invalid status code")
	assert(type(reason_phrase) == "string" and reason_phrase:match("^[^\r\n]*$"), "invalid reason phrase")
	local line = string.format("HTTP/%1.1f %s %s\r\n", httpversion, status_code, reason_phrase)
	local ok, err, errno = self.socket:xwrite(line, "f", timeout)
	if not ok then
		return nil, err, errno
	end
	return true
end

function connection_methods:write_header(k, v, timeout)
	assert(type(k) == "string" and k:match("^[^:\r\n]+$"), "field name invalid")
	assert(type(v) == "string" and v:sub(-1, -1) ~= "\n" and not v:match("\n[^ ]"), "field value invalid")
	local ok, err, errno = self.socket:xwrite(k..": "..v.."\r\n", "f", timeout)
	if not ok then
		return nil, err, errno
	end
	return true
end

function connection_methods:write_headers_done(timeout)
	-- flushes write buffer
	local ok, err, errno = self.socket:xwrite("\r\n", "n", timeout)
	if not ok then
		return nil, err, errno
	end
	return true
end

function connection_methods:write_body_chunk(chunk, chunk_ext, timeout)
	assert(chunk_ext == nil, "chunk extensions not supported")
	local data = string.format("%x\r\n", #chunk) .. chunk .. "\r\n"
	-- flushes write buffer
	local ok, err, errno = self.socket:xwrite(data, "n", timeout)
	if not ok then
		return nil, err, errno
	end
	return true
end

function connection_methods:write_body_last_chunk(chunk_ext, timeout)
	assert(chunk_ext == nil, "chunk extensions not supported")
	-- no flush; writing trailers (via write_headers_done) will do that
	local ok, err, errno = self.socket:xwrite("0\r\n", "f", timeout)
	if not ok then
		return nil, err, errno
	end
	return true
end

function connection_methods:write_body_plain(body, timeout)
	-- flushes write buffer
	local ok, err, errno = self.socket:xwrite(body, "n", timeout)
	if not ok then
		return nil, err, errno
	end
	return true
end

return {
	new_from_common = new_from_common;
	new = new_connection;
	methods = connection_methods;
	mt = connection_mt;
}<|MERGE_RESOLUTION|>--- conflicted
+++ resolved
@@ -39,22 +39,12 @@
 	-- signaled when unlocked
 	self.req_cond = cc.new()
 
-<<<<<<< HEAD
 	return setmetatable(self, connection_mt)
 end
 
 local function new_connection(socket, conn_type, version)
 	local self = connection_common.new(socket, conn_type)
 	return new_from_common(self, version)
-=======
-		-- A function that will be called if the connection becomes idle
-		onidle_ = nil;
-	}, connection_mt)
-	socket:setvbuf("full", math.huge) -- 'infinite' buffering; no write locks needed
-	socket:setmode("b", "bf")
-	socket:onerror(onerror)
-	return self
->>>>>>> 95b6ec8d
 end
 
 function connection_methods:clearerr(...)
