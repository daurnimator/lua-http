--- conflicted
+++ resolved
@@ -34,17 +34,11 @@
 		local on_stream = spy.new(function(stream)
 			stream:get_headers()
 			stream:shutdown()
-<<<<<<< HEAD
-			s:shutdown()
-			print 'shutting down server // spy'
-=======
 			s:pause()
->>>>>>> d59a8316
 		end)
 		cq:wrap(function()
 			s:run(on_stream)
 			s:close()
-			print 'closed // server'
 		end)
 		cq:wrap(function()
 			local options = {}
